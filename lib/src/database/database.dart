--- conflicted
+++ resolved
@@ -19,41 +19,6 @@
 
   @override
   MigrationStrategy get migration => MigrationStrategy(
-<<<<<<< HEAD
-    onCreate: (Migrator m) {
-      return m.createAll();
-    },
-    onUpgrade: (Migrator m, int from, int to) async {
-      // this appears to be only called once, so multiple consecutive upgrades have to be handled appropriately in here
-      if (from == 1) {
-        await m.createIndex(userDeviceKeysIndex);
-        await m.createIndex(userDeviceKeysKeyIndex);
-        await m.createIndex(olmSessionsIndex);
-        await m.createIndex(outboundGroupSessionsIndex);
-        await m.createIndex(inboundGroupSessionsIndex);
-        await m.createIndex(roomsIndex);
-        await m.createIndex(eventsIndex);
-        await m.createIndex(roomStatesIndex);
-        await m.createIndex(accountDataIndex);
-        await m.createIndex(roomAccountDataIndex);
-        await m.createIndex(presencesIndex);
-        from++;
-      }
-      if (from == 2) {
-        await m.deleteTable('outbound_group_sessions');
-        await m.createTable(outboundGroupSessions);
-        from++;
-      }
-      if (from == 3) {
-        await m.createTable(userCrossSigningKeys);
-        await m.createIndex(userCrossSigningKeysIndex);
-        // mark all keys as outdated so that the cross signing keys will be fetched
-        await m.issueCustomQuery('UPDATE user_device_keys SET outdated = true');
-        from++;
-      }
-    },
-  );
-=======
         onCreate: (Migrator m) {
           return m.createAll();
         },
@@ -76,10 +41,17 @@
           if (from == 2) {
             await m.deleteTable('outbound_group_sessions');
             await m.createTable(outboundGroupSessions);
+            from++;
+          }
+          if (from == 3) {
+            await m.createTable(userCrossSigningKeys);
+            await m.createIndex(userCrossSigningKeysIndex);
+            // mark all keys as outdated so that the cross signing keys will be fetched
+            await m.issueCustomQuery('UPDATE user_device_keys SET outdated = true');
+            from++;
           }
         },
       );
->>>>>>> bb75ee00
 
   Future<DbClient> getClient(String name) async {
     final res = await dbGetClient(name).get();
@@ -87,14 +59,8 @@
     return res.first;
   }
 
-<<<<<<< HEAD
   Future<Map<String, sdk.DeviceKeysList>> getUserDeviceKeys(sdk.Client client) async {
     final deviceKeys = await getAllUserDeviceKeys(client.id).get();
-=======
-  Future<Map<String, sdk.DeviceKeysList>> getUserDeviceKeys(
-      int clientId) async {
-    final deviceKeys = await getAllUserDeviceKeys(clientId).get();
->>>>>>> bb75ee00
     if (deviceKeys.isEmpty) {
       return {};
     }
@@ -103,13 +69,9 @@
     final res = <String, sdk.DeviceKeysList>{};
     for (final entry in deviceKeys) {
       res[entry.userId] = sdk.DeviceKeysList.fromDb(entry,
-<<<<<<< HEAD
         deviceKeysKeys.where((k) => k.userId == entry.userId).toList(),
         crossSigningKeys.where((k) => k.userId == entry.userId).toList(),
         client);
-=======
-          deviceKeysKeys.where((k) => k.userId == entry.userId).toList());
->>>>>>> bb75ee00
     }
     return res;
   }
