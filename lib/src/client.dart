--- conflicted
+++ resolved
@@ -97,12 +97,9 @@
   /// enableE2eeRecovery: Enable additional logic to try to recover from bad e2ee sessions
   Client(this.clientName,
       {this.debug = false, this.database, this.enableE2eeRecovery = false}) {
-<<<<<<< HEAD
+    keyManager = KeyManager(this);
     ssss = SSSS(this);
     crossSigning = CrossSigning(this);
-=======
-    keyManager = KeyManager(this);
->>>>>>> b396fc7d
     onLoginStateChanged.stream.listen((loginState) {
       print('LoginState: ${loginState.toString()}');
     });
@@ -1200,14 +1197,12 @@
       if (toDeviceEvent.type.startsWith('m.key.verification.')) {
         _handleToDeviceKeyVerificationRequest(toDeviceEvent);
       }
-<<<<<<< HEAD
-      if (toDeviceEvent.type.startsWith('m.secret.')) {
-        ssss.handleToDeviceEvent(toDeviceEvent);
-=======
       if (['m.room_key_request', 'm.forwarded_room_key']
           .contains(toDeviceEvent.type)) {
         keyManager.handleToDeviceEvent(toDeviceEvent);
->>>>>>> b396fc7d
+      }
+      if (toDeviceEvent.type.startsWith('m.secret.')) {
+        ssss.handleToDeviceEvent(toDeviceEvent);
       }
       onToDeviceEvent.add(toDeviceEvent);
     }
