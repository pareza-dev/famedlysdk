--- conflicted
+++ resolved
@@ -660,12 +660,8 @@
     message['forwarding_curve25519_key_chain'] = forwardedKeys;
 
     message['sender_key'] = request.senderKey;
-<<<<<<< HEAD
-    message['sender_claimed_ed25519_key'] = forwardedKeys.isEmpty ? keyManager.encryption.fingerprintKey : null;
-=======
     message['sender_claimed_ed25519_key'] =
         forwardedKeys.isEmpty ? keyManager.encryption.fingerprintKey : null;
->>>>>>> 8db8972c
     if (message['sender_claimed_ed25519_key'] == null) {
       for (final value in keyManager.client.userDeviceKeys.values) {
         for (final key in value.deviceKeys.values) {
